test:
<<<<<<< HEAD
	PYTHON=`which python` swift test -c release -Xswiftc -enable-testing
debug-test:
	PYTHON=`which python` swift test -c release -Xswiftc -enable-testing -Xswiftc -D -Xswiftc DEBUG
=======
	swift test -c release -Xswiftc -enable-testing
test-with-python:
	PYTHON=`which python` swift test -c release -Xswiftc -enable-testing
>>>>>>> b6c11243
<|MERGE_RESOLUTION|>--- conflicted
+++ resolved
@@ -1,10 +1,6 @@
 test:
-<<<<<<< HEAD
-	PYTHON=`which python` swift test -c release -Xswiftc -enable-testing
-debug-test:
-	PYTHON=`which python` swift test -c release -Xswiftc -enable-testing -Xswiftc -D -Xswiftc DEBUG
-=======
 	swift test -c release -Xswiftc -enable-testing
 test-with-python:
 	PYTHON=`which python` swift test -c release -Xswiftc -enable-testing
->>>>>>> b6c11243
+debug-test:
+	PYTHON=`which python` swift test -c release -Xswiftc -enable-testing -Xswiftc -D -Xswiftc DEBUG